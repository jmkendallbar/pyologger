--- conflicted
+++ resolved
@@ -351,11 +351,7 @@
   },
   {
    "cell_type": "code",
-<<<<<<< HEAD
-   "execution_count": null,
-=======
-   "execution_count": 34,
->>>>>>> b918b2b8
+   "execution_count": null,
    "metadata": {},
    "outputs": [],
    "source": [
